package blobstore.gcs

import java.io.InputStream
import java.nio.channels.Channels
import java.time.Instant
import java.util.Date

import blobstore.{Path, Store}
<<<<<<< HEAD
import cats.effect.{ContextShift, Sync}
import cats.syntax.applicative._
=======
import cats.effect.{Blocker, ContextShift, Sync}
>>>>>>> 86bc933e
import com.google.api.gax.paging.Page
import com.google.cloud.storage.{Acl, Blob, BlobId, BlobInfo, Storage, StorageException}
import com.google.cloud.storage.Storage.{BlobListOption, CopyRequest}
import fs2.{Chunk, Pipe, Stream}

import scala.jdk.CollectionConverters._

final class GcsStore[F[_]](storage: Storage, blocker: Blocker, acls: List[Acl] = Nil)(implicit F: Sync[F], CS: ContextShift[F]) extends Store[F] {

  private def _chunk(pg: Page[Blob]): Chunk[Path] = {
    val (dirs, files) = pg.getValues.asScala.toSeq.partition(_.isDirectory)
    val dirPaths = Chunk.seq(dirs.map(b => Path(root = b.getBucket, key = b.getName.stripSuffix("/"), size = None, isDir = true, lastModified = None)))
    val filePaths = Chunk.seq(files.map{b =>
      val size = Option(b.getSize: java.lang.Long).map(_.toLong) // Prevent throwing NPE (see https://github.com/scala/bug/issues/9634)
      val lastModified = Option(b.getUpdateTime: java.lang.Long).map(millis => Date.from(Instant.ofEpochMilli(millis))) // Prevent throwing NPE (see https://github.com/scala/bug/issues/9634)
      Path(b.getBucket, key = b.getName, size = size, isDir = false, lastModified = lastModified)
    })
    Chunk.concat(List(dirPaths, filePaths))
  }

  def list(path: Path): fs2.Stream[F, Path] = {
    Stream.unfoldChunkEval[F, () => Option[Page[Blob]], Path]{
      () => Some(storage.list(path.root, BlobListOption.currentDirectory(), BlobListOption.prefix(path.key)))
    }{getPage =>
      blocker.delay{
        getPage().map{pg =>
          if (pg.hasNextPage){
            (_chunk(pg), () => Some(pg.getNextPage))
          } else {
            (_chunk(pg), () => None)
          }
        }
      }
    }
  }

  def get(path: Path, chunkSize: Int): fs2.Stream[F, Byte] = {
<<<<<<< HEAD
    val readBlob = F.delay {
      Option(storage.get(path.root, path.key)).map(blob => Channels.newInputStream(blob.reader()))
    }
    val is: F[Option[InputStream]] = CS.evalOn(blockingExecutionContext)(readBlob)

    Stream.eval(is).flatMap {
      case Some(is) => fs2.io.readInputStream(is.pure[F], chunkSize, blockingExecutionContext, closeAfterUse = true)
      case None => Stream.raiseError[F](new StorageException(404, s"Object not found, $path"))
    }
=======
    val is = blocker.delay(Channels.newInputStream(storage.get(path.root, path.key).reader()))
    fs2.io.readInputStream(is, chunkSize, blocker, closeAfterUse = true)
>>>>>>> 86bc933e
  }

  def put(path: Path): Pipe[F, Byte, Unit] = {
    val fos = Sync[F].delay{
      val builder = {
        val b = BlobInfo.newBuilder(path.root, path.key)
        if (acls.nonEmpty) b.setAcl(acls.asJava) else b
      }
      val blobInfo = builder.build()
      val writer = storage.writer(blobInfo)
      Channels.newOutputStream(writer)
    }
    fs2.io.writeOutputStream(fos, blocker, closeAfterUse = true)
  }

  def move(src: Path, dst: Path): F[Unit] = F.productR(copy(src, dst))(remove(src))

  def copy(src: Path, dst: Path): F[Unit] = {
    val req = CopyRequest.newBuilder().setSource(src.root, src.key).setTarget(BlobId.of(dst.root, dst.key)).build()
    F.void(blocker.delay(storage.copy(req).getResult))
  }

  def remove(path: Path): F[Unit] =
    F.void(blocker.delay(storage.delete(path.root, path.key)))
}


object GcsStore{
  def apply[F[_]](
    storage: Storage,
    blocker: Blocker,
    acls: List[Acl]
  )(implicit F: Sync[F], CS: ContextShift[F]): GcsStore[F] = new GcsStore(storage, blocker, acls)
}<|MERGE_RESOLUTION|>--- conflicted
+++ resolved
@@ -6,12 +6,7 @@
 import java.util.Date
 
 import blobstore.{Path, Store}
-<<<<<<< HEAD
-import cats.effect.{ContextShift, Sync}
-import cats.syntax.applicative._
-=======
 import cats.effect.{Blocker, ContextShift, Sync}
->>>>>>> 86bc933e
 import com.google.api.gax.paging.Page
 import com.google.cloud.storage.{Acl, Blob, BlobId, BlobInfo, Storage, StorageException}
 import com.google.cloud.storage.Storage.{BlobListOption, CopyRequest}
@@ -49,20 +44,8 @@
   }
 
   def get(path: Path, chunkSize: Int): fs2.Stream[F, Byte] = {
-<<<<<<< HEAD
-    val readBlob = F.delay {
-      Option(storage.get(path.root, path.key)).map(blob => Channels.newInputStream(blob.reader()))
-    }
-    val is: F[Option[InputStream]] = CS.evalOn(blockingExecutionContext)(readBlob)
-
-    Stream.eval(is).flatMap {
-      case Some(is) => fs2.io.readInputStream(is.pure[F], chunkSize, blockingExecutionContext, closeAfterUse = true)
-      case None => Stream.raiseError[F](new StorageException(404, s"Object not found, $path"))
-    }
-=======
     val is = blocker.delay(Channels.newInputStream(storage.get(path.root, path.key).reader()))
     fs2.io.readInputStream(is, chunkSize, blocker, closeAfterUse = true)
->>>>>>> 86bc933e
   }
 
   def put(path: Path): Pipe[F, Byte, Unit] = {
